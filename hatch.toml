--- conflicted
+++ resolved
@@ -16,8 +16,7 @@
   "pytest",
 ]
 [envs.types.scripts]
-<<<<<<< HEAD
-check = "mypy --install-types --non-interactive {args:src/deva tests}"
+check = "mypy --install-types --non-interactive {args:src/dda tests}"
 
 [envs.docs]
 dependencies = [
@@ -57,7 +56,4 @@
 build-check = [
   "build --no-directory-urls",
   "validate",
-]
-=======
-check = "mypy --install-types --non-interactive {args:src/dda tests}"
->>>>>>> bfdbee50
+]