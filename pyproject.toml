--- conflicted
+++ resolved
@@ -30,11 +30,7 @@
   "click~=8.1",
   "dep-sync~=0.1",
   "find-exe~=0.1",
-<<<<<<< HEAD
-  "hatch>=1.13.0",
-=======
   "keyring~=25.6.0",
->>>>>>> bfdbee50
   "msgspec~=0.18",
   "msgspec-click~=0.2",
   "packaging",
