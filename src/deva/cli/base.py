# SPDX-FileCopyrightText: 2024-present Datadog, Inc. <dev@datadoghq.com>
#
# SPDX-License-Identifier: MIT
from __future__ import annotations

import importlib
import sys
from functools import cached_property, partial
from typing import TYPE_CHECKING, Any

import rich_click as click

if TYPE_CHECKING:
    from deva.cli.application import Application


class DynamicContext(click.RichContext):
    @cached_property
    def dynamic_params(self) -> list[click.Option]:
        # https://github.com/pallets/click/pull/2784
        return []

    def get_dynamic_sibling(self) -> click.RichContext:
        cmd = DynamicCommand(name=None, params=self.dynamic_params)
        return cmd.make_context(info_name=None, args=self.args, parent=self)

    def exit(self, code: int = 0) -> None:
        self.obj.send_telemetry(code)
        super().exit(code)

    def fail(self, message: str) -> None:
        self.obj.send_telemetry(1)
        super().fail(message)


class DynamicCommand(click.RichCommand):
    context_class = DynamicContext

    def __init__(
        self,
        *args: Any,
        features: list[str] | None = None,
        dependencies: list[str] | None = None,
        **kwargs: Any,
    ) -> None:
        super().__init__(*args, **kwargs)

        self._features = features
        self._dependencies = dependencies

    def get_params(self, ctx: click.Context) -> list[click.Parameter]:
        # https://github.com/pallets/click/pull/2784
        # https://github.com/pallets/click/blob/8.1.7/src/click/core.py#L1255
        params = [*self.params, *ctx.dynamic_params]  # type: ignore[attr-defined]
        if (help_option := self.get_help_option(ctx)) is not None:
            params.append(help_option)

        return params

    def invoke(self, ctx: click.Context) -> Any:
        app: Application = ctx.obj
<<<<<<< HEAD
        if self.callback is not None and self._dependencies is not None:
            from dep_sync import Dependency, dependency_state

            dep_state = dependency_state(list(map(Dependency, self._dependencies)))
            if dep_state.missing:
                import shutil

                if uv_exe := shutil.which("uv"):
                    command = [uv_exe, "pip", "install", "--python", sys.executable]
                else:
                    command = [sys.executable, "-m", "pip", "install"]

                command.extend(map(str, dep_state.missing))

                app.display_waiting("Synchronizing dependencies...")
                app.subprocess.run(command)
        res = super().invoke(ctx)
        app.send_telemetry(0)
=======
        if self.callback is not None and app.dynamic_deps_allowed:
            if self._features is not None:
                ensure_features_installed(self._features, app=app)

            if self._dependencies is not None:
                ensure_deps_installed(self._dependencies, app=app)
>>>>>>> 447468ac

        return res


class DynamicGroup(click.RichGroup):
    def __init__(
        self, *args: Any, external_plugins: bool | None = None, subcommands: tuple[str], **kwargs: Any
    ) -> None:
        super().__init__(*args, **kwargs)

        self._external_plugins = external_plugins
        # e.g. ('dev', 'runtime', 'qa')
        self._subcommands = subcommands

    @property
    def _module(self) -> str:
        # e.g. deva.cli.env
        return self.callback.__module__

    @cached_property
    def _plugins(self) -> dict[str, str]:
        import os

        import find_exe

        plugin_prefix = self.callback.__module__.replace("deva.cli", "deva", 1).replace(".", "-")
        plugin_prefix = f"{plugin_prefix}-"
        exe_pattern = f"^{plugin_prefix}[^-]+$"

        plugins: dict[str, str] = {}
        for executable in find_exe.with_pattern(exe_pattern):
            exe_name = os.path.splitext(os.path.basename(executable))[0]
            plugin_name = exe_name[len(plugin_prefix) :]
            plugins[plugin_name] = executable

        return plugins

    @classmethod
    def _create_module_meta_key(cls, module: str) -> str:
        return f"{module}.plugins"

    def _external_plugins_allowed(self, ctx: click.Context) -> bool:
        if self._external_plugins is not None:
            return self._external_plugins

        parent_module_parts = self._module.split(".")[:-1]
        parent_key = self._create_module_meta_key(".".join(parent_module_parts))
        return bool(ctx.meta[parent_key])

    def list_commands(self, ctx: click.Context) -> list[str]:
        commands = super().list_commands(ctx)
        commands.extend(self._subcommands)
        if self._external_plugins_allowed(ctx):
            commands.extend(self._plugins)
        return sorted(commands)

    def get_command(self, ctx: click.Context, cmd_name: str) -> click.Command | None:
        # Pass down the default setting for allowing external plugins, see:
        # https://click.palletsprojects.com/en/8.1.x/api/#click.Context.meta
        ctx.meta[self._create_module_meta_key(self._module)] = self._external_plugins_allowed(ctx)

        if cmd_name in self._subcommands:
            return self._lazy_load(cmd_name)

        if cmd_name in self._plugins:
            return _get_external_plugin_callback(cmd_name, self._plugins[cmd_name])

        return super().get_command(ctx, cmd_name)

    def _lazy_load(self, cmd_name: str) -> click.Command:
        import_path = f"{self._module}.{cmd_name}"
        mod = importlib.import_module(import_path)
        cmd_object = getattr(mod, "cmd", None)
        if not isinstance(cmd_object, click.Command):
            message = f"Unable to lazily load command: {import_path}.cmd"
            raise TypeError(message)

        return cmd_object


def ensure_deps_installed(
    dependencies: list[str],
    *,
    app: Application,
    constraints: list[str] | None = None,
    sys_path: list[str] | None = None,
) -> None:
    if not dependencies:
        return

    from dep_sync import Dependency, dependency_state

    from deva.utils.fs import temp_directory

    dep_state = dependency_state(list(map(Dependency, dependencies)), sys_path=sys_path)
    if dep_state.missing:
        command = ["pip", "install"]
        app.display_waiting("Synchronizing dependencies")
        with temp_directory() as temp_dir:
            requirements_file = temp_dir / "requirements.txt"
            requirements_file.write_text("\n".join(map(str, dep_state.missing)))
            command.extend(["-r", str(requirements_file)])
            if constraints:
                constraints_file = temp_dir / "constraints.txt"
                constraints_file.write_text("\n".join(constraints))
                command.extend(["-c", str(constraints_file)])

            app.tools.uv.run(command)


def ensure_features_installed(
    features: list[str],
    *,
    app: Application,
    prefix: str = sys.prefix,
) -> None:
    if not features:
        return

    import shutil
    import sysconfig

    from deva.utils.fs import Path, temp_directory
    from deva.utils.process import EnvVars

    # https://docs.astral.sh/uv/reference/cli/#uv-sync
    command = [
        "sync",
        "--frozen",
        # Prevent synchronizing the project itself because some required dependencies
        # have extension modules. On Windows, files cannot be modified while they are
        # in use. This also affects the entry point script `deva.exe`.
        "--no-install-project",
        "--inexact",
    ]
    for feature in features:
        command.extend(["--only-group", feature])

    with temp_directory() as temp_dir:
        data_dir = Path(sysconfig.get_path("data")) / "deva-data"
        for filename in ("uv.lock", "pyproject.toml"):
            data_file = data_dir / filename
            shutil.copy(data_file, temp_dir)

        env_vars = EnvVars()
        # https://docs.astral.sh/uv/concepts/projects/config/#project-environment-path
        env_vars["UV_PROJECT_ENVIRONMENT"] = prefix
        # Remove warning from output if we happen to display it due to an error
        env_vars.pop("VIRTUAL_ENV", None)

        app.tools.uv.wait(command, message="Synchronizing dependencies", cwd=str(temp_dir), env=env_vars)


def _get_external_plugin_callback(cmd_name: str, executable: str) -> click.Command:
    @click.command(
        name=cmd_name,
        short_help="[external plugin]",
        context_settings={"help_option_names": [], "ignore_unknown_options": True},
    )
    @click.argument("args", required=True, nargs=-1)
    @click.pass_context
    def _external_plugin_callback(ctx: click.Context, args: tuple[str, ...]) -> None:
        import subprocess

        process = subprocess.run([executable, *args], check=False)
        ctx.exit(process.returncode)

    return _external_plugin_callback


dynamic_command = partial(click.command, cls=DynamicCommand)
dynamic_group = partial(click.group, cls=DynamicGroup)<|MERGE_RESOLUTION|>--- conflicted
+++ resolved
@@ -59,34 +59,15 @@
 
     def invoke(self, ctx: click.Context) -> Any:
         app: Application = ctx.obj
-<<<<<<< HEAD
-        if self.callback is not None and self._dependencies is not None:
-            from dep_sync import Dependency, dependency_state
-
-            dep_state = dependency_state(list(map(Dependency, self._dependencies)))
-            if dep_state.missing:
-                import shutil
-
-                if uv_exe := shutil.which("uv"):
-                    command = [uv_exe, "pip", "install", "--python", sys.executable]
-                else:
-                    command = [sys.executable, "-m", "pip", "install"]
-
-                command.extend(map(str, dep_state.missing))
-
-                app.display_waiting("Synchronizing dependencies...")
-                app.subprocess.run(command)
-        res = super().invoke(ctx)
-        app.send_telemetry(0)
-=======
         if self.callback is not None and app.dynamic_deps_allowed:
             if self._features is not None:
                 ensure_features_installed(self._features, app=app)
 
             if self._dependencies is not None:
                 ensure_deps_installed(self._dependencies, app=app)
->>>>>>> 447468ac
-
+
+        res = super().invoke(ctx)
+        app.send_telemetry(0)
         return res
 
 
