# SPDX-FileCopyrightText: 2024-present Datadog, Inc. <dev@datadoghq.com>
#
# SPDX-License-Identifier: MIT
from __future__ import annotations

<<<<<<< HEAD
import sys
import time
=======
import os
>>>>>>> 447468ac
from functools import cached_property
from typing import TYPE_CHECKING, Any, NoReturn

from datadog_api_client import ApiClient, Configuration
from datadog_api_client.v1.api.events_api import EventsApi
from datadog_api_client.v1.model.event_create_request import EventCreateRequest

from deva.cli.terminal import Terminal
from deva.config.constants import AppEnvVars

if TYPE_CHECKING:
    from collections.abc import Callable

    from deva.config.file import ConfigFile
    from deva.config.model import RootConfig
    from deva.tools import Tools
    from deva.utils.process import SubprocessRunner


class Application(Terminal):
    def __init__(self, *, terminator: Callable[[int], NoReturn], config_file: ConfigFile, **kwargs: Any) -> None:
        super().__init__(config=config_file.model.terminal, **kwargs)

        self.__terminator = terminator
        self.__config_file = config_file
        self.__start_time = time.perf_counter()

    def abort(self, text: str = "", code: int = 1) -> NoReturn:
        if text:
            self.display_critical(text)
        self.send_telemetry(code)
        self.__terminator(code)

    @cached_property
    def config_file(self) -> ConfigFile:
        return self.__config_file

    @cached_property
    def config(self) -> RootConfig:
        return self.__config_file.model

    @cached_property
    def subprocess(self) -> SubprocessRunner:
        from deva.utils.process import SubprocessRunner

        return SubprocessRunner(self)

<<<<<<< HEAD
    def send_telemetry(self, exit_code: int) -> None:
        duration = round(time.perf_counter() - self.__start_time, 1)
        if (
            not self.config_file.data["telemetry"]["user_consent"]
            or not self.config_file.data["telemetry"]["dd_api_key"]
        ):
            return

        body = EventCreateRequest(
            title="Deva command invoked",
            text=f"Command:{sys.argv[1:]} Exit code:{exit_code} Duration:{duration}",
            tags=["cli:deva"],
        )
        config = Configuration(api_key={"apiKeyAuth": self.config_file.data["telemetry"]["dd_api_key"]})
        with ApiClient(config) as api_client:
            api_instance = EventsApi(api_client)
            api_instance.create_event(body=body)
=======
    @cached_property
    def tools(self) -> Tools:
        from deva.tools import Tools

        return Tools(self)

    @cached_property
    def dynamic_deps_allowed(self) -> bool:
        return os.getenv(AppEnvVars.NO_DYNAMIC_DEPS) not in {"1", "true"}

    @cached_property
    def managed_installation(self) -> bool:
        return os.getenv("PYAPP") is not None
>>>>>>> 447468ac
<|MERGE_RESOLUTION|>--- conflicted
+++ resolved
@@ -3,12 +3,9 @@
 # SPDX-License-Identifier: MIT
 from __future__ import annotations
 
-<<<<<<< HEAD
+import os
 import sys
 import time
-=======
-import os
->>>>>>> 447468ac
 from functools import cached_property
 from typing import TYPE_CHECKING, Any, NoReturn
 
@@ -55,8 +52,20 @@
         from deva.utils.process import SubprocessRunner
 
         return SubprocessRunner(self)
+    @cached_property
+    def tools(self) -> Tools:
+        from deva.tools import Tools
 
-<<<<<<< HEAD
+        return Tools(self)
+
+    @cached_property
+    def dynamic_deps_allowed(self) -> bool:
+        return os.getenv(AppEnvVars.NO_DYNAMIC_DEPS) not in {"1", "true"}
+
+    @cached_property
+    def managed_installation(self) -> bool:
+        return os.getenv("PYAPP") is not None
+
     def send_telemetry(self, exit_code: int) -> None:
         duration = round(time.perf_counter() - self.__start_time, 1)
         if (
@@ -73,19 +82,4 @@
         config = Configuration(api_key={"apiKeyAuth": self.config_file.data["telemetry"]["dd_api_key"]})
         with ApiClient(config) as api_client:
             api_instance = EventsApi(api_client)
-            api_instance.create_event(body=body)
-=======
-    @cached_property
-    def tools(self) -> Tools:
-        from deva.tools import Tools
-
-        return Tools(self)
-
-    @cached_property
-    def dynamic_deps_allowed(self) -> bool:
-        return os.getenv(AppEnvVars.NO_DYNAMIC_DEPS) not in {"1", "true"}
-
-    @cached_property
-    def managed_installation(self) -> bool:
-        return os.getenv("PYAPP") is not None
->>>>>>> 447468ac
+            api_instance.create_event(body=body)